defmodule Phoenix.Sync.Electric.ClientAdapter do
  @moduledoc false

  defstruct [:client, :shape_definition]

  defimpl Phoenix.Sync.Adapter.PlugApi do
    alias Electric.Client

    alias Phoenix.Sync.PredefinedShape

    def predefined_shape(sync_client, %PredefinedShape{} = predefined_shape) do
      shape_client = PredefinedShape.client(sync_client.client, predefined_shape)

      {:ok,
       %Phoenix.Sync.Electric.ClientAdapter{
         client: shape_client,
         shape_definition: predefined_shape
       }}
    end

    # this is the server-defined shape route, so we want to only pass on the
    # per-request/stream position params leaving the shape-definition params
    # from the configured client.
    def call(%{shape_definition: %PredefinedShape{} = shape} = sync_client, conn, params) do
      request =
        Client.request(
          sync_client.client,
          method: :get,
          offset: params["offset"],
          shape_handle: params["handle"],
          live: live?(params["live"]),
          next_cursor: params["cursor"]
        )

      fetch_upstream(sync_client, conn, request, shape)
    end

    # this version is the pure client-defined shape version
    def call(sync_client, %{method: method} = conn, params) do
      request =
        Client.request(
          sync_client.client,
          method: normalise_method(method),
          params: params
        )

      fetch_upstream(sync_client, conn, request, nil)
    end

    defp normalise_method(method), do: method |> String.downcase() |> String.to_atom()
    defp live?(live), do: live == "true"

<<<<<<< HEAD
    defp fetch_upstream(sync_client, conn, request) do
      request = put_req_headers(request, conn.req_headers)

=======
    defp fetch_upstream(sync_client, conn, request, shape) do
>>>>>>> 867ca80a
      response =
        case Client.Fetch.request(sync_client.client, request) do
          %Client.Fetch.Response{} = response -> response
          {:error, %Client.Fetch.Response{} = response} -> response
        end

      body =
        if response.status == 200 do
          Phoenix.Sync.Electric.map_response_body(
            response.body,
            PredefinedShape.transform_fun(shape)
          )
        else
          response.body
        end

      conn
<<<<<<< HEAD
      |> put_resp_headers(response.headers)
      |> Plug.Conn.send_resp(response.status, response.body)
=======
      |> put_headers(response.headers)
      |> Plug.Conn.send_resp(response.status, body)
>>>>>>> 867ca80a
    end

    defp put_req_headers(request, headers) do
      Enum.reduce(headers, request.headers, fn {header, value}, acc ->
        Map.update(acc, header, value, fn
          existing when is_binary(existing) -> [existing, value]
          existing when is_list(existing) -> existing ++ [value]
        end)
      end)
      |> then(&Map.put(request, :headers, &1))
    end

    defp put_resp_headers(conn, headers) do
      headers
      |> Map.delete("transfer-encoding")
      |> Enum.reduce(conn, fn {header, values}, conn ->
        Enum.reduce(values, conn, fn value, conn ->
          Plug.Conn.put_resp_header(conn, header, value)
        end)
      end)
    end
  end
end<|MERGE_RESOLUTION|>--- conflicted
+++ resolved
@@ -50,13 +50,9 @@
     defp normalise_method(method), do: method |> String.downcase() |> String.to_atom()
     defp live?(live), do: live == "true"
 
-<<<<<<< HEAD
     defp fetch_upstream(sync_client, conn, request) do
       request = put_req_headers(request, conn.req_headers)
 
-=======
-    defp fetch_upstream(sync_client, conn, request, shape) do
->>>>>>> 867ca80a
       response =
         case Client.Fetch.request(sync_client.client, request) do
           %Client.Fetch.Response{} = response -> response
@@ -74,13 +70,8 @@
         end
 
       conn
-<<<<<<< HEAD
       |> put_resp_headers(response.headers)
       |> Plug.Conn.send_resp(response.status, response.body)
-=======
-      |> put_headers(response.headers)
-      |> Plug.Conn.send_resp(response.status, body)
->>>>>>> 867ca80a
     end
 
     defp put_req_headers(request, headers) do
